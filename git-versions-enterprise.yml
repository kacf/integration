# This file lists software components that are part of a Mender Enterprise release
# which are published with the global Mender product version. The versions here
# therefore point to the internal Git tags/branches. We keep this information as a
# docker-compose YAML file for parsing purposes.
services:

    #
    # backend enterprise services
    #
    mender-deployments:
        image: registry.mender.io/mendersoftware/deployments-enterprise:2.1.x

    mender-inventory:
        image: registry.mender.io/mendersoftware/inventory-enterprise:2.1.x

    mender-workflows-server:
        image: registry.mender.io/mendersoftware/workflows-enterprise:1.2.x

    mender-workflows-worker:
        image: registry.mender.io/mendersoftware/workflows-enterprise-worker:1.2.x

    mender-tenantadm:
        image: registry.mender.io/mendersoftware/tenantadm:2.1.x

    mender-useradm:
<<<<<<< HEAD
        image: registry.mender.io/mendersoftware/useradm-enterprise:1.12.x
=======
        image: registry.mender.io/mendersoftware/useradm-enterprise:master

    mender-auditlogs:
        image: registry.mender.io/mendersoftware/auditlogs:master

    mtls-ambassador:
        image: registry.mender.io/mendersoftware/mtls-ambassador:master
>>>>>>> ae0433d4
<|MERGE_RESOLUTION|>--- conflicted
+++ resolved
@@ -23,14 +23,7 @@
         image: registry.mender.io/mendersoftware/tenantadm:2.1.x
 
     mender-useradm:
-<<<<<<< HEAD
         image: registry.mender.io/mendersoftware/useradm-enterprise:1.12.x
-=======
-        image: registry.mender.io/mendersoftware/useradm-enterprise:master
-
-    mender-auditlogs:
-        image: registry.mender.io/mendersoftware/auditlogs:master
 
     mtls-ambassador:
-        image: registry.mender.io/mendersoftware/mtls-ambassador:master
->>>>>>> ae0433d4
+        image: registry.mender.io/mendersoftware/mtls-ambassador:master