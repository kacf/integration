--- conflicted
+++ resolved
@@ -1,7 +1,6 @@
 version: '2.1'
 services:
 
-<<<<<<< HEAD
     #
     # mender-deviceconnect
     #
@@ -27,17 +26,8 @@
     mender-workflows-worker:
         environment:
             DEVICECONNECT_ADDR: "mender-deviceconnect:8080"
+            HAVE_DEVICECONNECT: 1
 
     mender-api-gateway:
         environment:
-            HAVE_DEVICECONNECT: 1
-=======
-  mender-nats:
-    image: nats:2.1-alpine3.11
-    networks:
-      - mender
-
-  mender-workflows-worker:
-      environment:
-          HAVE_DEVICECONNECT: 1
->>>>>>> 4aa392d1
+            HAVE_DEVICECONNECT: 1