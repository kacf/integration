#!/usr/bin/env python3
# Copyright 2020 Northern.tech AS
#
#    Licensed under the Apache License, Version 2.0 (the "License");
#    you may not use this file except in compliance with the License.
#    You may obtain a copy of the License at
#
#        https://www.apache.org/licenses/LICENSE-2.0
#
#    Unless required by applicable law or agreed to in writing, software
#    distributed under the License is distributed on an "AS IS" BASIS,
#    WITHOUT WARRANTIES OR CONDITIONS OF ANY KIND, either express or implied.
#    See the License for the specific language governing permissions and
#    limitations under the License.

import argparse
import copy
import json
import os
import re
import shutil
import subprocess
import sys
import traceback
import logging
import datetime

try:
    import yaml
except ImportError:
    print("PyYAML missing, try running 'sudo pip3 install pyyaml'.")
    sys.exit(2)

# Disable pager during menu navigation.
os.environ["GIT_PAGER"] = "cat"

# This is basically a YAML file which contains the state of the release tool.
# The easiest way to understand its format is by just looking at it after the
# key fields have been filled in. This is updated continuously while the script
# is operating.
# The repositories are indexed by their Git repository names.
RELEASE_TOOL_STATE = None

JENKINS_SERVER = "https://mender-jenkins.mender.io"
JENKINS_JOB = "job/mender-builder"
JENKINS_USER = None
JENKINS_PASSWORD = None
JENKINS_CREDS_MISSING_ERR = """Jenkins credentials not found. Possible locations:
- JENKINS_USER / JENKINS_PASSWORD environment variables
- 'pass' password management storage."""

GITLAB_SERVER = "https://gitlab.com/api/v4"
GITLAB_JOB = "projects/Northern.tech%2FMender%2Fmender-qa"
GITLAB_TOKEN = None
GITLAB_CREDS_MISSING_ERR = """GitLab credentials not found. Possible locations:
- GITLAB_TOKEN environment variable
- 'pass' password management storage, under "token" label."""

# What we use in commits messages when bumping versions.
VERSION_BUMP_STRING = "Bump versions for Mender"

# Whether or not pushes should really happen.
PUSH = True
# Whether this is a dry-run.
DRY_RUN = False
# Whether we are using GitLab
USE_GITLAB = True


class NotAVersionException(Exception):
    pass


class Component:
    COMPONENT_MAPS = None

    name = None
    type = None

    def __init__(self, name, type):
        self.name = name
        self.type = type

    def git(self):
        if self.type != "git":
            raise Exception("Tried to get git name from non-git component")
        return self.name

    def docker_container(self):
        if self.type != "docker_container":
            raise Exception(
                "Tried to get docker_container name from non-docker_container component"
            )
        return self.name

    def docker_image(self):
        if self.type != "docker_image":
            raise Exception(
                "Tried to get docker_image name from non-docker_image component"
            )
        return self.name

    def yml(self):
        if self.type != "yml":
            raise Exception("Tried to get yml name from non-yml component")
        return self.name

    def set_custom_component_maps(self, maps):
        # Set local maps for this object only.
        self.COMPONENT_MAPS = maps

    @staticmethod
    def _initialize_component_maps():
        if Component.COMPONENT_MAPS is None:
            with open(os.path.join(integration_dir(), "component-maps.yml")) as fd:
                Component.COMPONENT_MAPS = yaml.safe_load(fd)

    @staticmethod
    def get_component_of_type(type, name):
        Component._initialize_component_maps()
        if Component.COMPONENT_MAPS[type].get(name) is None:
            raise KeyError("Component '%s' of type %s not found" % (name, type))
        return Component(name, type)

    @staticmethod
    def get_component_of_any_type(name):
        for type in ["git", "docker_image", "docker_container"]:
            try:
                return Component.get_component_of_type(type, name)
            except KeyError:
                continue
        raise KeyError("Component '%s' not found" % name)

    @staticmethod
    def get_components_of_type(type, only_release=None, only_non_release=False):
        Component._initialize_component_maps()
        if only_release is None:
            if only_non_release:
                only_release = False
            else:
                only_release = True
        if only_release and only_non_release:
            raise Exception("only_release and only_non_release can't both be true")
        components = []
        for comp in Component.COMPONENT_MAPS[type]:
            if Component.COMPONENT_MAPS[type][comp]["release_component"]:
                if only_non_release:
                    continue
            else:
                if only_release:
                    continue
            components.append(Component(comp, type))
        return components

    def associated_components_of_type(self, type):
        """Returns all components of type `type` that are associated with self."""

        Component._initialize_component_maps()

        if type == self.type:
            return [Component(self.name, self.type)]

        try:
            comps = []
            for name in self.COMPONENT_MAPS[self.type][self.name][type]:
                comps.append(Component(name, type))
            return comps
        except KeyError:
            raise KeyError(
                "No such combination: Component '%s' of type %s doesn't have any associated components of type %s"
                % (self.name, self.type, type)
            )

    def yml_components(self):
        """Returns the name of the service in our YML docker-compose files. This is
        usually the same as the docker_image name, but for services that don't
        have Docker images, it will be the git name, which is what is used in
        the other-components.yml file."""

        comps = self.associated_components_of_type("docker_image")
        if len(comps) == 0:
            # For the fake services that don't have Docker images, but reside in
            # other-components.yml.
            comps = self.associated_components_of_type("git")
        for comp in comps:
            comp.type = "yml"
        return comps

    def is_release_component(self):
        Component._initialize_component_maps()
        return self.COMPONENT_MAPS[self.type][self.name]["release_component"]

    def is_independent_component(self):
        Component._initialize_component_maps()
        associated_repo = self.associated_components_of_type("git")[0]
        independent_component = self.COMPONENT_MAPS["git"][associated_repo.name].get(
            "independent_component"
        )
        if independent_component is not None:
            return independent_component
        return False


# A map from git repo name to build parameter name in CI scripts.
GIT_TO_BUILDPARAM_MAP = {
    "mender-api-gateway-docker": "MENDER_API_GATEWAY_DOCKER_REV",
    "deployments": "DEPLOYMENTS_REV",
    "deployments-enterprise": "DEPLOYMENTS_ENTERPRISE_REV",
    "deviceauth": "DEVICEAUTH_REV",
    "gui": "GUI_REV",
    "inventory": "INVENTORY_REV",
    "inventory-enterprise": "INVENTORY_ENTERPRISE_REV",
    "tenantadm": "TENANTADM_REV",
    "useradm": "USERADM_REV",
    "useradm-enterprise": "USERADM_ENTERPRISE_REV",
    "workflows": "WORKFLOWS_REV",
    "workflows-enterprise": "WORKFLOWS_ENTERPRISE_REV",
    "create-artifact-worker": "CREATE_ARTIFACT_WORKER_REV",
    "mender": "MENDER_REV",
    "mender-artifact": "MENDER_ARTIFACT_REV",
    "mender-cli": "MENDER_CLI_REV",
    "meta-mender": "META_MENDER_REV",
    "integration": "INTEGRATION_REV",
    "mender-qa": "MENDER_QA_REV",
<<<<<<< HEAD
=======
    "auditlogs": "AUDITLOGS_REV",
    "mtls-ambassador": "MTLS_AMBASSADOR",
>>>>>>> ae0433d4
}

# categorize backend services wrt open/enterprise versions
# important for test suite selection
BACKEND_SERVICES_OPEN = {"deviceauth", "create-artifact-worker"}
BACKEND_SERVICES_ENT = {
    "tenantadm",
    "deployments-enterprise",
    "inventory-enterprise",
    "useradm-enterprise",
    "workflows-enterprise",
<<<<<<< HEAD
=======
    "auditlogs",
    "mtls-ambassador",
>>>>>>> ae0433d4
}
BACKEND_SERVICES_OPEN_ENT = {"deployments", "inventory", "useradm", "workflows"}
BACKEND_SERVICES = (
    BACKEND_SERVICES_OPEN | BACKEND_SERVICES_ENT | BACKEND_SERVICES_OPEN_ENT
)


class BuildParam:
    type = None
    value = None

    def __init__(self, type, value):
        self.type = type
        self.value = value

    def __repr__(self):
        return "{0.type}:'{0.value}'".format(self)


EXTRA_BUILDPARAMS_CACHE = None


def print_line():
    print(
        "--------------------------------------------------------------------------------"
    )


def get_value_from_password_storage(server, key):
    """Gets a value from the 'pass' password storage framework. 'server' is the
    server string which should be used to look up the key. If key is None, it
    returns the first line, which is usually the password. Other lines are
    treated as "key: value" pairs. 'key' can be either a string or a list of
    strings."""

    if type(key) is str:
        keys = [key]
    else:
        keys = key

    try:
        # Remove https prefix.
        if server.startswith("https://"):
            server = server[len("https://") :]
        # Remove address part.
        if "/" in server:
            server = server[: server.index("/")]

        pass_dir = os.getenv("PASSWORD_STORE_DIR")
        if not pass_dir:
            pass_dir = os.path.join(os.getenv("HOME"), ".password-store")

        server_path_str = os.getenv("PASS_GITLAB_COM")

        if not server_path_str:
            output = subprocess.check_output(
                ["find", pass_dir, "-type", "f", "-path", "*%s*" % server]
            ).decode()
            count = 0
            server_paths = []
            for line in output.split("\n"):
                if line == "":
                    continue
                if line.startswith("%s/" % pass_dir):
                    line = line[len("%s/" % pass_dir) :]
                if line.endswith(".gpg"):
                    line = line[: -len(".gpg")]
                server_paths.append(line)
                count += 1
            if count == 0:
                return None
            elif count > 1:
                print(
                    "More than one eligible candidate in 'pass' storage for %s:\n- %s"
                    % (server, "\n- ".join(server_paths))
                )
                print(
                    "Selecting the shortest one. If you wish to override, please set PASS_GITLAB_COM to the correct value."
                )

            server_path_str = sorted(server_paths, key=len)[0]

        print("Attempting to fetch credentials from 'pass' %s..." % (server_path_str))

        output = subprocess.check_output(["pass", "show", server_path_str]).decode()
        line_no = 0
        for line in output.split("\n"):
            line_no += 1

            if keys is None and line_no == 1:
                return line

            if line.find(":") < 0:
                continue

            key, value = line.split(":", 1)
            key = key.strip()
            value = value.strip()
            if key in keys:
                return value

    except (subprocess.CalledProcessError, FileNotFoundError):
        return None


def init_jenkins_creds():
    global JENKINS_USER
    global JENKINS_PASSWORD
    JENKINS_USER = os.getenv("JENKINS_USER")
    JENKINS_PASSWORD = os.getenv("JENKINS_PASSWORD")

    if JENKINS_USER is not None and JENKINS_PASSWORD is not None:
        return

    JENKINS_USER = get_value_from_password_storage(
        JENKINS_SERVER, ["login", "user", "username"]
    )
    JENKINS_PASSWORD = get_value_from_password_storage(JENKINS_SERVER, None)


def init_gitlab_creds():
    global GITLAB_TOKEN
    GITLAB_TOKEN = os.getenv("GITLAB_TOKEN")
    if GITLAB_TOKEN is None:
        GITLAB_TOKEN = get_value_from_password_storage(GITLAB_SERVER, "token")


def integration_dir():
    """Return the location of the integration repository."""

    if os.path.isabs(sys.argv[0]):
        return os.path.normpath(os.path.dirname(os.path.dirname(sys.argv[0])))
    else:
        return os.path.normpath(
            os.path.join(os.getcwd(), os.path.dirname(sys.argv[0]), "..")
        )


def ask(text):
    """Ask a question and return the reply."""

    sys.stdout.write(text)
    sys.stdout.flush()
    reply = sys.stdin.readline().strip()
    # Make a separator before next information chunk.
    sys.stdout.write("\n")
    return reply


def filter_docker_compose_files_list(list, version):
    """Returns a filtered list of known docker-compose files

    version shall be one of "git", "docker".
    """

    assert version in ["git", "docker"]

    _DOCKER_ONLY_YML = [
        "docker-compose.yml",
        "docker-compose.enterprise.yml",
        "docker-compose.auditlogs.yml",
        "other-components-docker.yml",
    ]
    _GIT_ONLY_YML = ["git-versions.yml", "git-versions-enterprise.yml"]

    def _is_known_yml_file(entry):
        return (
            entry.startswith("git-versions")
            and entry.endswith(".yml")
            or entry == "other-components.yml"
            or entry == "other-components-docker.yml"
            or (entry.startswith("docker-compose") and entry.endswith(".yml"))
        )

    return [
        entry
        for entry in list
        if _is_known_yml_file(entry)
        and (
            version == "all"
            or (
                (version == "git" and entry in _GIT_ONLY_YML)
                or (version == "docker" and entry in _DOCKER_ONLY_YML)
                or (entry not in _GIT_ONLY_YML + _DOCKER_ONLY_YML)
            )
        )
    ]


def docker_compose_files_list(dir, version):
    """Return all docker-compose*.yml files in given directory."""
    return [
        os.path.join(dir, entry)
        for entry in filter_docker_compose_files_list(os.listdir(dir), version)
    ]


def get_docker_compose_data_from_json_list(json_list):
    """Return the Yaml as a simplified structure from the json list:
    {
        image_name: {
            "container": container_name,
            "image_prefix": "mendersoftware/" or "someserver.mender.io/blahblah",
            "version": version,
        }
    }
    """
    data = {}
    for json_str in json_list:
        json_elem = yaml.safe_load(json_str)
        for container, cont_info in json_elem["services"].items():
            full_image = cont_info.get("image")
            if full_image is None or (
                "mendersoftware" not in full_image and "mender.io" not in full_image
            ):
                continue
            split = full_image.rsplit("/", 1)
            prefix = split[0]
            split = split[1].split(":", 1)
            image = split[0]
            ver = split[1]
            if data.get(image) is not None:
                raise Exception(
                    (
                        "More than one container is using the image name '%s'. "
                        + "The tool currently does not support this."
                    )
                    % image
                )
            data[image] = {
                "container": container,
                "image_prefix": prefix,
                "version": ver,
            }

    return data


def get_docker_compose_data(dir, version="git"):
    """Return docker-compose data from all the YML files in the directory.
    See get_docker_compose_data_from_json_list."""
    json_list = []
    for filename in docker_compose_files_list(dir, version):
        with open(filename) as fd:
            json_list.append(fd.read())

    return get_docker_compose_data_from_json_list(json_list)


def get_docker_compose_data_for_rev(git_dir, rev, version="git"):
    """Return docker-compose data from all the YML files in the given revision.
    See get_docker_compose_data_from_json_list."""
    yamls = []
    files = (
        execute_git(None, git_dir, ["ls-tree", "--name-only", rev], capture=True)
        .strip()
        .split("\n")
    )
    for filename in filter_docker_compose_files_list(files, version):
        output = execute_git(
            None, git_dir, ["show", "%s:%s" % (rev, filename)], capture=True
        )
        yamls.append(output)

    return get_docker_compose_data_from_json_list(yamls)


def version_of(
    integration_dir, yml_component, in_integration_version=None, git_version=True
):
    if yml_component.yml() == "integration":
        if in_integration_version is not None:
            # Just return the supplied version string.
            return in_integration_version
        else:
            # Return "closest" branch or tag name. Basically we measure the
            # distance in commits from the merge base of most refs to the
            # current HEAD, and then pick the shortest one, and we assume that
            # this is our current version. We pick all the refs from tags and
            # local branches, as well as single level upstream branches (which
            # avoids pull requests).
            return (
                subprocess.check_output(
                    """
                for i in $(git for-each-ref --format='%(refname:short)' 'refs/tags/*' 'refs/heads/*' 'refs/remotes/*/*'); do
                    echo $(git log --oneline $(git merge-base $i HEAD)..HEAD | wc -l) $i
                done | sort -n | head -n1 | awk '{print $2}'
            """,
                    shell=True,
                    cwd=integration_dir,
                )
                .strip()
                .decode()
            )

    if in_integration_version is not None:
        # Check if there is a range, and if so, return range.
        range_type = ""
        rev_range = in_integration_version.split("...")
        if len(rev_range) > 1:
            range_type = "..."
        else:
            rev_range = in_integration_version.split("..")
            if len(rev_range) > 1:
                range_type = ".."

        repo_range = []
        for rev in rev_range:
            # Figure out if the user string contained a remote or not
            remote = ""
            split = rev.split("/", 1)
            if len(split) > 1:
                remote_candidate = split[0]
                ref_name = split[1]
                if (
                    subprocess.call(
                        "git rev-parse -q --verify refs/heads/%s > /dev/null"
                        % ref_name,
                        shell=True,
                        cwd=integration_dir,
                    )
                    == 0
                ):
                    remote = remote_candidate + "/"

            if not git_version:
                data = get_docker_compose_data_for_rev(integration_dir, rev, "docker")
            else:
                data = get_docker_compose_data_for_rev(integration_dir, rev, "git")
                # For pre 2.4.x releases git-versions.*.yml files do not exist hence this listing
                # would be missing the backend components. Try loading the old "docker" versions.
                if data.get(yml_component.yml()) is None:
                    data = get_docker_compose_data_for_rev(
                        integration_dir, rev, "docker"
                    )
            # If the repository didn't exist in that version, just return all
            # commits in that case, IOW no lower end point range.
            if data.get(yml_component.yml()) is not None:
                version = data[yml_component.yml()]["version"]
                # If it is a tag, do not prepend remote name
                if re.search(r"^[0-9]+\.[0-9]+\.[0-9]+$", version):
                    repo_range.append(version)
                else:
                    repo_range.append(remote + version)
        return range_type.join(repo_range)
    else:
        if not git_version:
            data = get_docker_compose_data(integration_dir, "docker")
        else:
            data = get_docker_compose_data(integration_dir, "git")
        return data[yml_component.yml()]["version"]


def do_version_of(args):
    """Process --version-of argument."""

    try:
        comp = Component.get_component_of_any_type(args.version_of)
    except KeyError:
        print("Unrecognized repository: %s" % args.version_of)
        sys.exit(1)

    yml_component = comp.yml_components()[0]

    assert args.version_type in ["docker", "git"], (
        "%s is not a valid name type!" % args.version_type
    )

    print(
        version_of(
            integration_dir(),
            yml_component,
            args.in_integration_version,
            git_version=(args.version_type == "git"),
        )
    )


def do_list_repos(args, optional_too):
    """Lists the repos, using the provided type."""

    cli_types = {
        "container": "docker_container",
        "docker": "docker_image",
        "git": "git",
    }
    assert args.list in cli_types.keys(), "%s is not a valid name type!" % args.list
    type = cli_types[args.list]

    repos = [
        comp.name
        for comp in Component.get_components_of_type(
            type, only_release=(not optional_too)
        )
    ]

    for repo in sorted(repos):
        print(repo)


def version_sort_key(version):
    """Returns a key used to compare versions."""

    components = version.split(".")
    assert len(components) == 3, "Invalid version passed to version_sort_key"
    major, minor = [int(components[0]), int(components[1])]
    patch_and_beta = components[2].split("b")
    assert len(patch_and_beta) in [1, 2], "Invalid patch/beta component"
    patch = int(patch_and_beta[0])
    if len(patch_and_beta) == 2:
        beta = int(patch_and_beta[1])
    else:
        # Just for comparison purposes: rate high.
        beta = 99
    return "%02d%02d%02d%02d" % (major, minor, patch, beta)


def sorted_final_version_list(git_dir):
    """Returns a sorted list of all final version tags."""

    tags = execute_git(
        None,
        git_dir,
        [
            "for-each-ref",
            "--format=%(refname:short)",
            # Two digits for each component ought to be enough...
            "refs/tags/[0-9].[0-9].[0-9]",
            "refs/tags/[0-9].[0-9].[0-9][0-9]",
            "refs/tags/[0-9].[0-9][0-9].[0-9]",
            "refs/tags/[0-9].[0-9][0-9].[0-9][0-9]",
            "refs/tags/[0-9][0-9].[0-9].[0-9]",
            "refs/tags/[0-9][0-9].[0-9].[0-9][0-9]",
            "refs/tags/[0-9][0-9].[0-9][0-9].[0-9]",
            "refs/tags/[0-9][0-9].[0-9][0-9].[0-9][0-9]",
            "refs/tags/[0-9].[0-9].[0-9]b[0-9]",
            "refs/tags/[0-9].[0-9].[0-9][0-9]b[0-9]",
            "refs/tags/[0-9].[0-9][0-9].[0-9]b[0-9]",
            "refs/tags/[0-9].[0-9][0-9].[0-9][0-9]b[0-9]",
            "refs/tags/[0-9][0-9].[0-9].[0-9]b[0-9]",
            "refs/tags/[0-9][0-9].[0-9].[0-9][0-9]b[0-9]",
            "refs/tags/[0-9][0-9].[0-9][0-9].[0-9]b[0-9]",
            "refs/tags/[0-9][0-9].[0-9][0-9].[0-9][0-9]b[0-9]",
        ],
        capture=True,
    )
    return sorted(tags.split(), key=version_sort_key, reverse=True)


def state_value(state, key_list):
    """Gets a value from the state variable stored in the RELEASE_TOOL_STATE yaml
    file. The key_list is a list of indexes, where each element represents a
    subkey of the previous key.

    The difference between this function and simply indexing 'state' directly is
    that if any subkey is not found, including parent keys, None is returned
    instead of exception.
    """

    try:
        next = state
        for key in key_list:
            next = next[key]
        return next
    except KeyError:
        return None


def update_state(state, key_list, value):
    """Updates the state variable and writes this to the RELEASE_TOOL_STATE state
    file. key_list is the same value as the state_value function."""
    next = state
    prev = state
    for key in key_list:
        prev = next
        if next.get(key) is None:
            next[key] = {}
        next = next[key]
    prev[key_list[-1]] = value

    fd = open(RELEASE_TOOL_STATE, "w")
    fd.write(yaml.dump(state))
    fd.close()


def execute_git(state, repo_git, args, capture=False, capture_stderr=False):
    """Executes a Git command in the given repository, with args being a list
    of arguments (not including git itself). capture and capture_stderr
    arguments causes it to return stdout or stdout+stderr as a string.

    state can be None, but if so, then repo_git needs to be an absolute path.

    The function automatically takes into account Git commands with side effects
    and applies push simulation and dry run if those are enabled."""

    is_push = args[0] == "push"
    is_change = (
        is_push
        or (args[0] == "tag" and len(args) > 1)
        or (args[0] == "branch" and len(args) > 1)
        or (args[0] == "config" and args[1] != "-l")
        or (args[0] == "checkout")
        or (args[0] == "commit")
        or (args[0] == "fetch")
        or (args[0] == "init")
        or (args[0] == "reset")
    )

    if os.path.isabs(repo_git):
        git_dir = repo_git
    else:
        git_dir = os.path.join(state["repo_dir"], repo_git)

    if (not PUSH and is_push) or (DRY_RUN and is_change):
        print("Would have executed: cd %s && git %s" % (git_dir, " ".join(args)))
        return None

    fd = os.open(".", flags=os.O_RDONLY)
    os.chdir(git_dir)
    if capture_stderr:
        stderr = subprocess.STDOUT
    else:
        stderr = None

    try:
        if capture:
            output = (
                subprocess.check_output(["git"] + args, stderr=stderr).decode().strip()
            )
        else:
            output = None
            subprocess.check_call(["git"] + args, stderr=stderr)
    finally:
        os.fchdir(fd)
        os.close(fd)

    return output


def query_execute_git_list(execute_git_list):
    """Executes a list of Git commands after asking permission. The argument is
    a list of triplets with the first three arguments of execute_git. Both
    capture flags will be false during this call."""

    print_line()
    for cmd in execute_git_list:
        # Provide quotes around arguments with spaces in them.
        print(
            "cd %s && git %s"
            % (
                cmd[1],
                " ".join(
                    ['"%s"' % str if str.find(" ") >= 0 else str for str in cmd[2]]
                ),
            )
        )
    reply = ask("\nOk to execute the above commands? ")
    if not reply.startswith("Y") and not reply.startswith("y"):
        return False

    for cmd in execute_git_list:
        execute_git(cmd[0], cmd[1], cmd[2])

    return True


def query_execute_list(execute_list):
    """Executes the list of commands after asking first. The argument is a list of
    lists, where the inner list is the argument to subprocess.check_call.

    The function automatically takes into account Docker commands with side
    effects and applies push simulation and dry run if those are enabled.
    """

    print_line()
    for cmd in execute_list:
        # Provide quotes around arguments with spaces in them.
        print(" ".join(['"%s"' % str if str.find(" ") >= 0 else str for str in cmd]))
    reply = ask("\nOk to execute the above commands? ")
    if not reply.startswith("Y") and not reply.startswith("y"):
        return False

    for cmd in execute_list:
        is_push = cmd[0] == "docker" and cmd[1] == "push"
        is_change = is_push or (cmd[0] == "docker" and cmd[1] == "tag")
        if (not PUSH and is_push) or (DRY_RUN and is_change):
            print("Would have executed: %s" % " ".join(cmd))
            continue

        subprocess.check_call(cmd)

    return True


def setup_temp_git_checkout(state, repo_git, ref):
    """Checks out a temporary Git directory, and returns an absolute path to
    it. Checks out the ref specified in ref."""

    tmpdir = os.path.join(state["repo_dir"], "tmp_checkout", repo_git)
    cleanup_temp_git_checkout(tmpdir)
    os.makedirs(tmpdir)

    if not os.path.exists(os.path.join(state["repo_dir"], repo_git)):
        raise Exception("%s does not exist in %s!" % (repo_git, state["repo_dir"]))

    if ref.find("/") < 0:
        # Local branch.
        checkout_cmd = ["checkout"]
    else:
        # Remote branch.
        checkout_cmd = ["checkout", "-t"]

    try:
        output = execute_git(state, tmpdir, ["init"], capture=True, capture_stderr=True)
        output = execute_git(
            state,
            tmpdir,
            ["fetch", os.path.join(state["repo_dir"], repo_git), "--tags"],
            capture=True,
            capture_stderr=True,
        )
        output = execute_git(
            state,
            tmpdir,
            ["checkout", "FETCH_HEAD~0"],
            capture=True,
            capture_stderr=True,
        )
        output = execute_git(state, tmpdir, ["tag"], capture=True)
        tags = output.split("\n")
        output = execute_git(state, tmpdir, ["branch"], capture=True)
        branches = output.split("\n")
        if ref not in tags and ref not in branches:
            # Try to mirror all branches locally instead of just as remote branches.
            output = execute_git(
                state,
                tmpdir,
                [
                    "fetch",
                    os.path.join(state["repo_dir"], repo_git),
                    "--tags",
                    "%s:%s" % (ref, ref),
                ],
                capture=True,
                capture_stderr=True,
            )
        output = execute_git(
            state, tmpdir, checkout_cmd + [ref], capture=True, capture_stderr=True
        )
    except:
        print("Output from previous Git command: %s" % output)
        raise

    return tmpdir


def cleanup_temp_git_checkout(tmpdir):
    shutil.rmtree(tmpdir, ignore_errors=True)


def find_upstream_remote(state, repo_path, repo_name=None):
    """Given a Git repository, figure out which remote name is the
    "mendersoftware" upstream.

    With repo_name None (default), the name is taken from basename(repo_path)
    """

    if repo_name is None:
        repo_name = os.path.basename(repo_path)

    config = execute_git(state, repo_path, ["config", "-l"], capture=True)
    remote = None
    for line in config.split("\n"):
        match = re.match(
            r"^remote\.([^.]+)\.url=.*github\.com[/:]mendersoftware/%s(\.git)?$"
            % repo_name,
            line,
        )
        if match is not None:
            remote = match.group(1)
            break

    if remote is None:
        raise Exception(
            "Could not find git remote pointing to mendersoftware in repo %s at %s"
            % (repo_name, repo_path)
        )

    return remote


def refresh_repos(state):
    """Do a full 'git fetch' on all repositories."""

    git_list = []

    for repo in Component.get_components_of_type("git"):
        remote = find_upstream_remote(state, repo.git())
        git_list.append(
            (
                state,
                repo.git(),
                ["fetch", "--tags", remote, "+refs/heads/*:refs/remotes/%s/*" % remote],
            )
        )

    query_execute_git_list(git_list)


def check_tag_availability(state):
    """Check which tags are available in all the Git repositories, and return
    this as the tag_avail data structure.

    The main fields in this one are:
      image_tag: <highest Docker tag, or final Docker tag (i.e. mender-X.Y.Z)>
      <repo>:
        already_released: <whether this is a final release tag or not (true/false)>
        build_tag: <highest Git build tag, or final Git tag>
        following: <branch we pick next build tag from>
        sha: <SHA of current build tag>
    """

    tag_avail = {}
    highest_overall = -1
    all_released = True
    for repo in Component.get_components_of_type("git"):
        tag_avail[repo.git()] = {}
        missing_repos = False
        try:
            execute_git(
                state,
                repo.git(),
                ["rev-parse", state[repo.git()]["version"]],
                capture=True,
                capture_stderr=True,
            )
            # No exception happened during above call: This is a final release
            # tag.
            tag_avail[repo.git()]["already_released"] = True
            tag_avail[repo.git()]["build_tag"] = state[repo.git()]["version"]
        except FileNotFoundError as err:
            print(err)
            missing_repos = True
        except subprocess.CalledProcessError:
            # Exception happened during Git call. This tag doesn't exist, and
            # we must look for and/or create build tags.
            tag_avail[repo.git()]["already_released"] = False
            all_released = False

            # Find highest <version>-buildX tag, where X is a number.
            tags = execute_git(state, repo.git(), ["tag"], capture=True)
            highest = -1
            for tag in tags.split("\n"):
                match = re.match(
                    "^%s-build([0-9]+)$" % re.escape(state[repo.git()]["version"]), tag
                )
                if match is not None and int(match.group(1)) > highest:
                    highest = int(match.group(1))
                    highest_tag = tag
            if highest >= 0:
                # Assign highest tag so far.
                tag_avail[repo.git()]["build_tag"] = highest_tag
                if highest > highest_overall:
                    highest_overall = highest
            # Else: Nothing. This repository doesn't have any build tags yet.

        if tag_avail[repo.git()].get("build_tag") is not None:
            sha = execute_git(
                state,
                repo.git(),
                ["rev-parse", "--short", tag_avail[repo.git()]["build_tag"] + "~0"],
                capture=True,
            )
            tag_avail[repo.git()]["sha"] = sha

    if highest_overall > 0:
        tag_avail["image_tag"] = "mender-%s-build%d" % (
            state["version"],
            highest_overall,
        )
    elif all_released:
        tag_avail["image_tag"] = "mender-%s" % state["version"]

    if missing_repos:
        print("Error: missing repos directories.")
        sys.exit(2)

    return tag_avail


def repo_sort_key(repo):
    """Used in sorted() calls to sort by Git name."""
    return repo.name


def report_release_state(state, tag_avail):
    """Reports the current state of the release, including current build
    tags."""

    print("Mender release: %s" % state["version"])
    print("Next build image: ", end="")
    if tag_avail.get("image_tag") is not None:
        print(tag_avail["image_tag"])
    else:
        print("<Needs a new image tag>")
    fmt_str = "%-27s %-10s %-16s %-20s"
    print(fmt_str % ("REPOSITORY", "VERSION", "PICK NEXT BUILD", "BUILD TAG"))
    print(fmt_str % ("", "", "TAG FROM", ""))
    for repo in sorted(Component.get_components_of_type("git"), key=repo_sort_key):
        if tag_avail[repo.git()]["already_released"]:
            tag = state[repo.git()]["version"]
            # Report released tags as following themselves, even though behind
            # the scenes we do keep track of a branch we follow. This is because
            # released repositories don't receive build tags.
            following = state[repo.git()]["version"]
        else:
            tag = tag_avail[repo.git()].get("build_tag")
            if tag is None:
                tag = "<Needs a new build tag>"
            else:
                tag = "%s (%s)" % (tag, tag_avail[repo.git()]["sha"])
            following = state[repo.git()]["following"]

        print(fmt_str % (repo.git(), state[repo.git()]["version"], following, tag))


def annotation_version(repo, tag_avail):
    """Generates the string used in Git tag annotations."""

    match = re.match("^(.*)-build([0-9]+)$", tag_avail[repo.git()]["build_tag"])
    if match is None:
        return "%s version %s." % (repo.git(), tag_avail[repo.git()]["build_tag"])
    else:
        return "%s version %s Build %s." % (repo.git(), match.group(1), match.group(2))


def version_components(version):
    """Returns a four-tuple containing the version componets major, minor, patch
    and beta, as ints. Beta does not include the "b"."""

    match = re.match(r"^([0-9]+)\.([0-9]+)\.([0-9]+)(?:b([0-9]+))?", version)
    if match is None:
        raise NotAVersionException(
            "Invalid version '%s' passed to version_components." % version
        )

    if match.group(4) is None:
        return (int(match.group(1)), int(match.group(2)), int(match.group(3)), None)
    else:
        return (
            int(match.group(1)),
            int(match.group(2)),
            int(match.group(3)),
            int(match.group(4)),
        )


def find_prev_version(tag_list, version):
    """Finds the highest version in tag_list which is less than version.
    tag_list is expected to be sorted with highest version first."""

    try:
        (
            version_major,
            version_minor,
            version_patch,
            version_beta,
        ) = version_components(version)
    except NotAVersionException:
        # Useful for internal releases with special tags.
        return None

    for tag in tag_list:
        (tag_major, tag_minor, tag_patch, tag_beta) = version_components(tag)

        if tag_major < version_major:
            return tag
        elif tag_major == version_major:
            if tag_minor < version_minor:
                return tag
            elif tag_minor == version_minor:
                if tag_patch < version_patch:
                    return tag
                elif tag_patch == version_patch:
                    if tag_beta is not None and version_beta is None:
                        return tag
                    elif (
                        tag_beta is not None
                        and version_beta is not None
                        and tag_beta < version_beta
                    ):
                        return tag

    # No lower version found.
    return None


def next_patch_version(prev_version, next_beta=None):
    """Returns the next patch version is a series, based on the given version.
    If next_beta is not None, then the version will be a new beta, instead of a
    new patch release."""

    (major, minor, patch, beta) = version_components(prev_version)
    if next_beta:
        new_version = "%d.%d.%db%d" % (major, minor, patch, next_beta)
    elif beta is not None:
        new_version = "%d.%d.%d" % (major, minor, patch)
    else:
        new_version = "%d.%d.%d" % (major, minor, patch + 1)
    assert (
        prev_version != new_version
    ), "Previous and new version should not be the same!"
    return new_version


def generate_new_tags(state, tag_avail, final):
    """Creates new build tags, and returns the new tags in a modified tag_avail. If
    interrupted anywhere, it makes no change, and returns the original tag_avail
    instead."""

    output = execute_git(state, "integration", ["show", "-s"], capture=True)
    if output.find(VERSION_BUMP_STRING) >= 0:
        # Previous version bump detected. Roll back one commit.
        execute_git(state, "integration", ["reset", "--hard", "HEAD~1"])

    # Find highest of all build tags in all repos.
    highest = 0
    for repo in Component.get_components_of_type("git"):
        if (
            not tag_avail[repo.git()]["already_released"]
            and tag_avail[repo.git()].get("build_tag") is not None
        ):
            match = re.match(".*-build([0-9]+)$", tag_avail[repo.git()]["build_tag"])
            if match is not None and int(match.group(1)) > highest:
                highest = int(match.group(1))

    # Assign new build tags to each repo based on our previous findings.
    next_tag_avail = copy.deepcopy(tag_avail)
    for repo in Component.get_components_of_type("git"):
        if not tag_avail[repo.git()]["already_released"]:
            if final:
                # For final tag, point to the previous build tag, not the
                # version we follow.
                # "~0" is used to avoid a tag pointing to another tag. It should
                # point to the commit.
                sha = execute_git(
                    state,
                    repo.git(),
                    ["rev-parse", "--short", tag_avail[repo.git()]["build_tag"] + "~0"],
                    capture=True,
                )
                # For final tag, use actual version.
                next_tag_avail[repo.git()]["build_tag"] = state[repo.git()]["version"]
            else:
                # For build tag, point the next tag to the last version of the
                # branch we follow.
                # "~0" is used to avoid a tag pointing to another tag. It should
                # point to the commit.
                sha = execute_git(
                    state,
                    repo.git(),
                    ["rev-parse", "--short", state[repo.git()]["following"] + "~0"],
                    capture=True,
                )
                # For non-final, use next build number.
                next_tag_avail[repo.git()]["build_tag"] = "%s-build%d" % (
                    state[repo.git()]["version"],
                    highest + 1,
                )

            next_tag_avail[repo.git()]["sha"] = sha

            print_line()
            if tag_avail[repo.git()].get("build_tag") is None:
                # If there is no existing tag, just display latest commit.
                print("The latest commit in %s will be:" % repo.git())
                execute_git(state, repo.git(), ["log", "-n1", sha])
            else:
                # If there is an existing tag, display range.
                print("The new commits in %s will be:" % repo.git())
                execute_git(
                    state,
                    repo.git(),
                    ["log", "%s..%s" % (tag_avail[repo.git()]["build_tag"], sha)],
                )
            print()

    if final:
        next_tag_avail["image_tag"] = "mender-" + state["version"]
    else:
        next_tag_avail["image_tag"] = "mender-%s-build%d" % (
            state["version"],
            highest + 1,
        )

    if not final:
        print("Next build is build %d." % (highest + 1))
    print("Each repository's new tag will be:")
    report_release_state(state, next_tag_avail)

    reply = ask("Should each repository be tagged with this new build tag and pushed? ")
    if not reply.startswith("Y") and not reply.startswith("y"):
        return tag_avail

    return tag_and_push(state, tag_avail, next_tag_avail, final)


def tag_and_push(state, tag_avail, next_tag_avail, final):
    """If interrupted anywhere, it makes no change, and returns the original tag_avail"""

    # Create temporary directory to make changes in.
    tmpdir = setup_temp_git_checkout(
        state, "integration", state["integration"]["following"]
    )
    try:
        prev_version = find_prev_version(
            sorted_final_version_list(tmpdir),
            next_tag_avail["integration"]["build_tag"],
        )

        changelogs = []

        # Modify docker tags in docker-compose file.
        for repo in sorted(Component.get_components_of_type("git"), key=repo_sort_key):
            if repo.git() == "integration":
                continue

            if repo.is_independent_component():
                set_docker_compose_version_to(
                    tmpdir, repo, next_tag_avail[repo.git()]["build_tag"]
                )
            else:
                set_docker_compose_version_to(
                    tmpdir,
                    repo,
                    next_tag_avail["image_tag"],
                    git_tag=next_tag_avail[repo.git()]["build_tag"],
                )
            if prev_version:
                try:
                    prev_repo_version = version_of(
                        os.path.join(state["repo_dir"], "integration"),
                        repo.yml_components()[0],
                        in_integration_version=prev_version,
                    )
                except KeyError:
                    # Means that this repo didn't exist in earlier integration
                    # versions.
                    prev_repo_version = None
            else:
                prev_repo_version = None
            if prev_repo_version:
                if prev_repo_version != next_tag_avail[repo.git()]["build_tag"]:
                    changelogs.append(
                        "Changelog: Upgrade %s to %s."
                        % (repo.git(), next_tag_avail[repo.git()]["build_tag"])
                    )
            else:
                changelogs.append(
                    "Changelog: Add %s %s."
                    % (repo.git(), next_tag_avail[repo.git()]["build_tag"])
                )
        if len(changelogs) == 0:
            changelogs.append("Changelog: None")

        print_line()
        print("Changes to commit:")
        print()
        execute_git(state, tmpdir, ["diff"])
        git_list = []
        git_list.append(
            (
                state,
                tmpdir,
                [
                    "commit",
                    "-a",
                    "-s",
                    "-m",
                    "%s %s.\n\n%s"
                    % (
                        VERSION_BUMP_STRING,
                        next_tag_avail["integration"]["build_tag"],
                        "\n".join(changelogs),
                    ),
                ],
            )
        )
        if not query_execute_git_list(git_list):
            return tag_avail

        # Because of the commit above, integration repository now has a new SHA.
        sha = execute_git(
            state, tmpdir, ["rev-parse", "--short", "HEAD~0"], capture=True
        )
        next_tag_avail["integration"]["sha"] = sha
        # Fetch the SHA from the tmpdir to make the object available in the
        # original repository.
        execute_git(state, "integration", ["fetch", tmpdir, "HEAD"], capture=True)
    finally:
        cleanup_temp_git_checkout(tmpdir)

    # Prepare Git tag and push commands.
    git_tag_list = []
    git_push_list = []
    for repo in Component.get_components_of_type("git"):
        if not next_tag_avail[repo.git()]["already_released"]:
            git_tag_list.append(
                (
                    state,
                    repo.git(),
                    [
                        "tag",
                        "-a",
                        "-m",
                        annotation_version(repo, next_tag_avail),
                        next_tag_avail[repo.git()]["build_tag"],
                        next_tag_avail[repo.git()]["sha"],
                    ],
                )
            )
            remote = find_upstream_remote(state, repo.git())
            git_push_list.append(
                (
                    state,
                    repo.git(),
                    ["push", remote, next_tag_avail[repo.git()]["build_tag"]],
                )
            )

    if not query_execute_git_list(git_tag_list + git_push_list):
        return tag_avail

    # If this was the final tag, reflect that in our data.
    for repo in Component.get_components_of_type("git"):
        if not next_tag_avail[repo.git()]["already_released"] and final:
            next_tag_avail[repo.git()]["already_released"] = True

    return next_tag_avail


def get_extra_buildparams():
    global EXTRA_BUILDPARAMS_CACHE
    if EXTRA_BUILDPARAMS_CACHE is not None:
        pass
    elif USE_GITLAB:
        EXTRA_BUILDPARAMS_CACHE = get_extra_buildparams_from_yaml()
    else:
        EXTRA_BUILDPARAMS_CACHE = get_extra_buildparams_from_jenkins()
    return EXTRA_BUILDPARAMS_CACHE


def get_extra_buildparams_from_jenkins():
    try:
        import requests
    except ImportError:
        print("requests module missing, try running 'sudo pip3 install requests'.")
        sys.exit(2)

    init_jenkins_creds()
    if not JENKINS_USER or not JENKINS_PASSWORD:
        logging.warn(JENKINS_CREDS_MISSING_ERR)

    # Fetch list of parameters from Jenkins.
    reply = requests.get(
        "%s/%s/api/json" % (JENKINS_SERVER, JENKINS_JOB),
        auth=(JENKINS_USER, JENKINS_PASSWORD),
        verify=False,
    )
    jobInfo = json.loads(reply.content.decode())
    parameters = [
        prop["parameterDefinitions"]
        for prop in jobInfo["property"]
        if prop["_class"] == "hudson.model.ParametersDefinitionProperty"
    ]
    assert len(parameters) == 1, (
        "Was expecting one hudson.model.ParametersDefinitionProperty, got %d"
        % len(parameters)
    )
    parameters = parameters[0]

    def jenkinsParamToDefaultMap(param):
        if param["type"] == "BooleanParameterDefinition":
            type = "bool"
            value = "on" if param["defaultParameterValue"]["value"] else ""
        elif param["type"] == "StringParameterDefinition":
            type = "string"
            if param.get("defaultParameterValue") is None:
                value = ""
            else:
                value = param["defaultParameterValue"]["value"]
        else:
            raise Exception(
                "Parameter has unknown type %s. Don't know how to handle that!"
                % param["type"]
            )
        return (param["name"], type, value)

    # Add all fetched parameters that are not part of our versioned repositories
    # as extra build parameters.
    extra_buildparams = {}
    in_versioned_repos = {}
    for key in GIT_TO_BUILDPARAM_MAP.keys():
        for repo in Component.get_components_of_type("git"):
            if repo.git() == key:
                in_versioned_repos[GIT_TO_BUILDPARAM_MAP[key]] = True
                # Break out of innermost loop.
                break

    for key, type, value in [jenkinsParamToDefaultMap(param) for param in parameters]:
        # Skip keys that are in versioned repos.
        if not in_versioned_repos.get(key):
            extra_buildparams[key] = BuildParam(type, value)

    return extra_buildparams


def get_extra_buildparams_from_yaml():
    try:
        import requests
    except ImportError:
        print("requests module missing, try running 'sudo pip3 install requests'.")
        sys.exit(2)
    try:
        import yaml
    except ImportError:
        print("yaml module missing, try running 'sudo pip3 install yaml'.")
        sys.exit(2)

    reply = requests.get(
        "https://raw.githubusercontent.com/mendersoftware/mender-qa/master/.gitlab-ci.yml"
    )
    build_variables = yaml.safe_load(reply.content.decode()).get("variables")
    assert isinstance(build_variables, dict)

    # Add all fetched parameters that are not part of our versioned repositories
    # as extra build parameters.
    extra_buildparams = {}
    in_versioned_repos = {}
    for key in GIT_TO_BUILDPARAM_MAP.keys():
        for repo in Component.get_components_of_type("git"):
            if repo.git() == key:
                in_versioned_repos[GIT_TO_BUILDPARAM_MAP[key]] = True
                # Break out of innermost loop.
                break

    for key, value in build_variables.items():
        if not in_versioned_repos.get(key):
            extra_buildparams[key] = BuildParam("string", value)

    return extra_buildparams


def trigger_build(state, tag_avail):
    extra_buildparams = get_extra_buildparams()

    for param in extra_buildparams.keys():
        if state_value(state, ["extra_buildparams", param]) is None:
            update_state(
                state, ["extra_buildparams", param], extra_buildparams[param].value
            )

    params = None

    # Allow changing of build parameters.
    while True:
        if params is None:
            # We'll be adding parameters here that shouldn't be in 'state', so make a
            # copy.
            params = copy.deepcopy(state["extra_buildparams"])

            # Populate parameters with build tags for each repository.
            for repo in sorted(
                Component.get_components_of_type("git"), key=repo_sort_key
            ):
                if tag_avail[repo.git()].get("build_tag") is None:
                    print("%s doesn't have a build tag yet!" % repo.git())
                    return
                params[GIT_TO_BUILDPARAM_MAP[repo.git()]] = tag_avail[repo.git()][
                    "build_tag"
                ]

        print_line()
        fmt_str = "%-50s %-20s"
        print(fmt_str % ("Build parameter", "Value"))
        for param in sorted(params.keys()):
            print(fmt_str % (param, params[param]))

        reply = ask("Will trigger a build with these values, ok? (no) ")
        if reply.startswith("Y") or reply.startswith("y"):
            break

        reply = ask(
            "Do you want to change any of the parameters (Y/N/open in Editor)? "
        )
        if reply.upper().startswith("E"):
            if os.environ.get("EDITOR"):
                editor = os.environ.get("EDITOR")
            else:
                editor = "vi"
            subprocess.call("%s %s" % (editor, RELEASE_TOOL_STATE), shell=True)
            with open(RELEASE_TOOL_STATE) as fd:
                state.clear()
                state.update(yaml.safe_load(fd))
            # Trigger update of parameters from disk.
            params = None
            continue
        elif not reply.upper().startswith("Y"):
            return

        substr = ask("Which one (substring is ok as long as it's unique)? ")
        found = 0
        for param in params.keys():
            if param == substr:
                # Exact match
                name = param
                found = 1
                break
            if param.find(substr) >= 0:
                name = param
                found += 1
        if found == 0:
            print("Parameter not found!")
            continue
        elif found > 1:
            print("String not unique!")
            continue
        params[name] = ask("Ok. New value? ")

        if extra_buildparams.get(name) is not None:
            # Extra build parameters, that are not part of the build tags for
            # each repository, should be saved persistently in the state file so
            # that they can be repeated in subsequent builds.
            update_state(state, ["extra_buildparams", name], params[name])

    if USE_GITLAB:
        trigger_gitlab_build(params, extra_buildparams)
    else:
        trigger_jenkins_build(params, extra_buildparams)


def trigger_jenkins_build(params, extra_buildparams):
    try:
        import requests
    except ImportError:
        print("requests module missing, try running 'sudo pip3 install requests'.")
        sys.exit(2)

    init_jenkins_creds()
    if not JENKINS_USER or not JENKINS_PASSWORD:
        raise SystemExit(JENKINS_CREDS_MISSING_ERR)

    # Order is important here, because Jenkins passes in the same parameters
    # multiple times, as pairs that complete each other.
    # Jenkins additionally needs the input as json as well, so create that from
    # above parameters.
    postdata = []
    jdata = {"parameter": []}
    for param in params.items():
        postdata.append(("name", param[0]))
        if param[1] != "":
            postdata.append(("value", param[1]))

        if (
            extra_buildparams.get(param[0]) is not None
            and extra_buildparams[param[0]].type == "bool"
        ):
            if param[1] == "on":
                jdata["parameter"].append({"name": param[0], "value": True})
            elif param[1] == "":
                jdata["parameter"].append({"name": param[0], "value": False})
        else:
            jdata["parameter"].append({"name": param[0], "value": param[1]})

    try:
        postdata.append(("statusCode", "303"))
        jdata["statusCode"] = "303"
        postdata.append(("redirectTo", "."))
        jdata["redirectTo"] = "."
        postdata.append(("json", json.dumps(jdata)))

        reply = requests.post(
            "%s/%s/build?delay=0sec" % (JENKINS_SERVER, JENKINS_JOB),
            data=postdata,
            auth=(JENKINS_USER, JENKINS_PASSWORD),
            verify=False,
        )
        if reply.status_code < 200 or reply.status_code >= 300:
            print("Request returned: %d: %s" % (reply.status_code, reply.reason))
        else:
            print("Build started.")
            # Crude way to find build number, pick first number starting with a
            # hash between two html tags.
            match = re.search(">#([0-9]+)<", reply.content.decode())
            if match is not None:
                print("Link: %s/%s/%s/" % (JENKINS_SERVER, JENKINS_JOB, match.group(1)))
            else:
                print("Unable to determine build number.")
    except Exception:
        print("Failed to start build:")
        traceback.print_exc()


def trigger_gitlab_build(params, extra_buildparams):

    try:
        import requests
    except ImportError:
        print("requests module missing, try running 'sudo pip3 install requests'.")
        sys.exit(2)

    init_gitlab_creds()
    if not GITLAB_TOKEN:
        raise SystemExit(GITLAB_CREDS_MISSING_ERR)

    headers = {"PRIVATE-TOKEN": GITLAB_TOKEN}

    match = re.match("^pull/([0-9]+)/head$", params["MENDER_QA_REV"])
    if match is not None:
        mender_qa_ref = "pr_" + match.group(1)
    else:
        mender_qa_ref = params["MENDER_QA_REV"]

    # Prepare json POST data
    # See https://docs.gitlab.com/ee/api/pipelines.html#create-a-new-pipeline
    postdata = {"ref": mender_qa_ref, "variables": []}
    for key, value in params.items():
        postdata["variables"].append({"key": key, "value": value})
    for key, build_param in extra_buildparams.items():
        if not key in [var["key"] for var in postdata["variables"]]:
            postdata["variables"].append({"key": key, "value": build_param.value})

    try:
        reply = requests.post(
            "%s/%s/pipeline" % (GITLAB_SERVER, GITLAB_JOB),
            json=postdata,
            headers=headers,
        )

        if reply.status_code < 200 or reply.status_code >= 300:
            print("Request returned: %d: %s" % (reply.status_code, reply.reason))
        else:
            print("Build started.")
            print("Link: %s" % reply.json().get("web_url"))

    except Exception:
        print("Failed to start build:")
        traceback.print_exc()


def do_license_generation(state, tag_avail):
    print("Setting up temporary Git workspace...")

    def tag_or_followed_branch(repo_git):
        if tag_avail[repo_git].get("build_tag") is None:
            return state[repo_git]["following"]
        else:
            return tag_avail[repo_git]["build_tag"]

    tmpdirs = []
    for repo in Component.get_components_of_type("git", only_release=True):
        tmpdirs.append(
            setup_temp_git_checkout(
                state, repo.git(), tag_or_followed_branch(repo.git())
            )
        )
    for repo in Component.get_components_of_type("git", only_non_release=True):
        remote = find_upstream_remote(state, repo.git())
        tmpdirs.append(setup_temp_git_checkout(state, repo.git(), remote + "/master"))

    try:
        with open("generated-license-text.txt", "w") as fd:
            subprocess.check_call(
                [
                    os.path.realpath(
                        os.path.join(
                            os.path.dirname(sys.argv[0]), "license-overview-generator"
                        )
                    ),
                    "--called-from-release-tool",
                    "--dir",
                    os.path.dirname(tmpdirs[0]),
                ],
                stdout=fd,
            )

        gui_tag = "mendersoftware/gui:tmp"
        for tmpdir in tmpdirs:
            if os.path.basename(tmpdir) == "gui":
                query_execute_list(
                    [
                        [
                            "docker",
                            "build",
                            "-t",
                            gui_tag,
                            "-f",
                            os.path.join(tmpdir, "Dockerfile.disclaimer"),
                            tmpdir,
                        ]
                    ]
                )
                break

        executed = query_execute_list(
            [
                [
                    "docker",
                    "run",
                    "-d",
                    "--name",
                    "release_tool_gui_licenses",
                    gui_tag,
                    "/bin/sh",
                    "-c",
                    "while true; do sleep 1; done",
                ],
                [
                    "docker",
                    "cp",
                    "release_tool_gui_licenses:/usr/src/app/disclaimer.txt",
                    "gui-licenses.txt",
                ],
                ["docker", "rm", "-f", "release_tool_gui_licenses"],
            ]
        )
        if not executed:
            return

    except subprocess.CalledProcessError:
        print()
        print("Command failed with the above error.")
        return
    finally:
        for tmpdir in tmpdirs:
            cleanup_temp_git_checkout(tmpdir)

    with open("generated-license-text.txt", "a") as fd, open(
        "gui-licenses.txt"
    ) as gui_licenses:
        fd.write(
            "--------------------------------------------------------------------------------\n"
        )
        fd.write(gui_licenses.read())
    os.remove("gui-licenses.txt")

    print_line()
    print("License overview successfully generated!")
    print("Output is captured in generated-license-text.txt.")


def set_docker_compose_version_to(dir, repo, tag, git_tag=None):
    """Modifies docker-compose files in the given directory so that repo_docker
    image points to the given tag."""

    def _replace_version_in_file(filename, image, version):
        old = open(filename)
        new = open(filename + ".tmp", "w")
        for line in old:
            # Replace :version with a new one.
            line = re.sub(
                r"^(\s*image:.*(?:mendersoftware|mender\.io).*/%s:)\S+(\s*)$"
                % re.escape(image),
                r"\g<1>%s\2" % version,
                line,
            )
            new.write(line)
        new.close()
        old.close()
        os.rename(filename + ".tmp", filename)

    for yml in repo.yml_components():
        compose_files_docker = docker_compose_files_list(dir, "docker")
        for filename in compose_files_docker:
            _replace_version_in_file(filename, yml.yml(), tag)

        if git_tag is not None:
            for filename in docker_compose_files_list(dir, "git"):
                # Avoid rewriting duplicated files (client and other-components)
                if filename not in compose_files_docker:
                    _replace_version_in_file(filename, yml.yml(), git_tag)


def purge_build_tags(state, tag_avail):
    """Gets rid of all tags in all repositories that match the current version
    of each repository and ends in '-build[0-9]+'. Then deletes this from
    upstream as well."""

    git_list = []
    for repo in Component.get_components_of_type("git"):
        remote = find_upstream_remote(state, repo.git())
        tag_list = execute_git(state, repo.git(), ["tag"], capture=True).split("\n")
        to_purge = []
        for tag in tag_list:
            if re.match(
                "^%s-build[0-9]+$" % re.escape(state[repo.git()]["version"]), tag
            ):
                to_purge.append(tag)
        if len(to_purge) > 0:
            git_list.append(
                (
                    state,
                    repo.git(),
                    ["push", remote] + [":%s" % tag for tag in to_purge],
                )
            )
            git_list.append((state, repo.git(), ["tag", "-d"] + to_purge))

    query_execute_git_list(git_list)


def find_default_following_branch(state, repo, version):
    remote = find_upstream_remote(state, repo.git())
    branch = re.sub(r"\.[^.]+$", ".x", version)
    return "%s/%s" % (remote, branch)


def assign_default_following_branch(state, repo):
    update_state(
        state,
        [repo.git(), "following"],
        find_default_following_branch(state, repo, state[repo.git()]["version"]),
    )


def merge_release_tag(state, tag_avail, repo):
    """Merge tag into version branch, but only for Git history's sake, the 'ours'
    merge strategy keeps the branch as it is, the changes in the tag are not
    pulled in. Without this merge, Git won't auto-grab tags without using "git
    fetch --tags", which is inconvenient for users.
    """

    if not tag_avail[repo.git()]["already_released"]:
        print("Repository must have a final release tag before the tag can be merged!")
        return

    # Do the job in a temporary Git repo. Note that we check out the currently
    # followed branch, which may theoretically be later than the released tag.
    # This is because this needs to be pushed to the tip of the branch, not to
    # where the tag is.
    tmpdir = setup_temp_git_checkout(state, repo.git(), state[repo.git()]["following"])
    try:
        # Get a branch name for the currently checked out branch.
        branch = execute_git(
            state, tmpdir, ["symbolic-ref", "--short", "HEAD"], capture=True
        )

        # Merge the tag into it.
        git_list = [
            (
                (
                    state,
                    tmpdir,
                    [
                        "merge",
                        "-s",
                        "ours",
                        "-m",
                        "Merge tag %s into %s using 'ours' merge strategy."
                        % (tag_avail[repo.git()]["build_tag"], branch),
                        tag_avail[repo.git()]["build_tag"],
                    ],
                )
            )
        ]
        if not query_execute_git_list(git_list):
            return

        # And then fetch that object back into the original repository, which
        # remains untouched.
        execute_git(state, repo.git(), ["fetch", tmpdir, branch])

        # Push it to upstream.
        upstream = find_upstream_remote(state, repo.git())
        git_list = [
            (
                (
                    state,
                    repo.git(),
                    ["push", upstream, "FETCH_HEAD:refs/heads/%s" % branch],
                )
            )
        ]
        if not query_execute_git_list(git_list):
            return
    finally:
        cleanup_temp_git_checkout(tmpdir)


def push_latest_docker_tags(state, tag_avail):
    """Make all the Docker ":latest" tags point to the current release."""

    for repo in Component.get_components_of_type("git"):
        if not tag_avail[repo.git()]["already_released"]:
            print(
                'You cannot push the ":latest" Docker tags without making final release tags first!'
            )
            return

    print("This requires the versioned containers to be built and pushed already.")
    reply = ask("Has the final build finished successfully? ")
    if not reply.startswith("Y") and not reply.startswith("y"):
        return

    # For independent components, we need to generate a new one for each repository;
    # for backend services, we will use the overall ones
    overall_minor_version = (
        "mender-" + state["version"][0 : state["version"].rindex(".")]
    )
    overall_major_version = (
        "mender-" + state["version"][0 : state["version"].index(".")]
    )

    compose_data = get_docker_compose_data_for_rev(
        integration_dir(), tag_avail["integration"]["sha"], "docker"
    )

    for tip in [overall_minor_version, overall_major_version, "latest"]:
        reply = ask('Do you want to update ":%s" tags? ' % tip)
        if not reply.startswith("Y") and not reply.startswith("y"):
            continue

        exec_list = []
        for image in Component.get_components_of_type("docker_image"):
            # Even though the version is already in 'tip', this is for the
            # overall Mender version. We need the specific one for the
            # repository.
            repo = image.associated_components_of_type("git")[0]
            if tip == "latest":
                new_version = "latest"
            elif tip.startswith("mender-") and tip.count(".") == 1:
                if image.is_independent_component():
                    new_version = state[repo.git()]["version"][
                        0 : state[repo.git()]["version"].rindex(".")
                    ]
                else:
                    new_version = overall_minor_version
            elif tip.startswith("mender-") and tip.count(".") == 0:
                if image.is_independent_component():
                    new_version = state[repo.git()]["version"][
                        0 : state[repo.git()]["version"].index(".")
                    ]
                else:
                    new_version = overall_major_version
            else:
                raise Exception(
                    "Unrecognized tip %s, expected 'latest', mender-M.N or mender-M"
                    % tip
                )

            prefix = compose_data[image.docker_image()]["image_prefix"]

            if image.is_independent_component():
                build_tag = tag_avail[repo.git()]["build_tag"]
            else:
                build_tag = tag_avail["image_tag"]

            exec_list.append(
                [
                    "docker",
                    "pull",
                    "%s/%s:%s" % (prefix, image.docker_image(), build_tag,),
                ]
            )
            exec_list.append(
                [
                    "docker",
                    "tag",
                    "%s/%s:%s" % (prefix, image.docker_image(), build_tag,),
                    "%s/%s:%s" % (prefix, image.docker_image(), new_version),
                ]
            )
            exec_list.append(
                [
                    "docker",
                    "push",
                    "%s/%s:%s" % (prefix, image.docker_image(), new_version),
                ]
            )

        query_execute_list(exec_list)


def create_release_branches(state, tag_avail):
    print("Checking if any repository needs a new branch...")

    any_repo_needs_branch = False

    for repo in Component.get_components_of_type("git"):
        if tag_avail[repo.git()]["already_released"]:
            continue

        remote = find_upstream_remote(state, repo.git())

        try:
            execute_git(
                state,
                repo.git(),
                ["rev-parse", state[repo.git()]["following"]],
                capture=True,
                capture_stderr=True,
            )
        except subprocess.CalledProcessError:
            any_repo_needs_branch = True
            print_line()
            reply = ask(
                (
                    "%s does not have a branch '%s'. Would you like to create it, "
                    + "and base it on latest '%s/master' (if you don't want to base "
                    + "it on '%s/master' you have to do it manually)? "
                )
                % (repo.git(), state[repo.git()]["following"], remote, remote)
            )
            if not reply.startswith("Y") and not reply.startswith("y"):
                continue

            cmd_list = []
            cmd_list.append(
                (
                    state,
                    repo.git(),
                    [
                        "push",
                        remote,
                        "%s/master:refs/heads/%s"
                        # Slight abuse of basename() to get branch basename.
                        % (remote, os.path.basename(state[repo.git()]["following"])),
                    ],
                )
            )
            query_execute_git_list(cmd_list)

    if any_repo_needs_branch:
        reply = ask(
            "Do you want to update all the docker-compose files to new branch values in integration? "
        )
        if reply.upper().startswith("Y"):
            do_docker_compose_branches_from_follows(state)
    else:
        # Matches the beginning text above.
        print("No.")


def do_beta_to_final_transition(state):
    for repo in Component.get_components_of_type("git"):
        version = state[repo.git()]["version"]
        version = re.sub("b[0-9]+$", "", version)
        update_state(state, [repo.git(), "version"], version)

    version = state["version"]
    version = re.sub("b[0-9]+$", "", version)
    update_state(state, ["version"], version)


def do_docker_compose_branches_from_follows(state):
    remote = find_upstream_remote(state, "integration")
    checkout = setup_temp_git_checkout(
        state, "integration", state["integration"]["following"]
    )

    # For the Docker images, use M.N.x as the release branch
    version_minor = state["version"][0 : state["version"].rindex(".")]
    mender_branch = "mender-" + version_minor + ".x"

    try:
        for repo in sorted(Component.get_components_of_type("git"), key=repo_sort_key):
            branch = state[repo.git()]["following"]
            slash = branch.rfind("/")
            if slash >= 0:
                bare_branch = branch[slash + 1 :]
            else:
                bare_branch = branch

            if repo.is_independent_component():
                set_docker_compose_version_to(checkout, repo, bare_branch)
            else:
                set_docker_compose_version_to(
                    checkout, repo, tag=mender_branch, git_tag=bare_branch,
                )

        print("This is the diff:")
        execute_git(state, checkout, ["diff"])

        bare_branch = re.sub(".*/", "", state["integration"]["following"])
        cmd = [
            "commit",
            "-asm",
            """Update branch references for %s.

Changelog: None"""
            % bare_branch,
        ]
        if not query_execute_git_list([(state, checkout, cmd)]):
            return

        if state["integration"]["following"] == bare_branch:
            print(
                """Cannot push the update docker-compose files if integration is not following a
remote branch. Stopping here so that you can push yourself if desired.
The result commit has been put in %s,
which will be removed after you press Enter. Please enter the push command there
if you wish to push the new commit.
"""
                % checkout
            )
            ask("Press Enter when finished...")
            return

        execute_git(state, "integration", ["fetch", checkout, bare_branch])

        if not query_execute_git_list(
            [
                (
                    state,
                    "integration",
                    ["push", remote, "FETCH_HEAD:refs/heads/%s" % bare_branch],
                )
            ]
        ):
            return

    finally:
        cleanup_temp_git_checkout(checkout)

    print()
    print("After this it is usually a good idea to re-fetch git repos,")
    print("so will ask about that next.")
    ask("Press Enter...")
    refresh_repos(state)


def do_build(args):
    """Handles building: triggering a build of the given Mender version. Saves
    the used parameters in the home directory so they can be reused in the next
    build."""

    global RELEASE_TOOL_STATE
    RELEASE_TOOL_STATE = os.path.join(os.environ["HOME"], ".release-tool.yml")

    if os.path.exists(RELEASE_TOOL_STATE):
        print(
            "Fetching cached parameters from %s (delete to reset)." % RELEASE_TOOL_STATE
        )
        with open(RELEASE_TOOL_STATE) as fd:
            state = yaml.safe_load(fd)
    else:
        state = {}

    if state_value(state, ["repo_dir"]) is None:
        repo_dir = os.path.normpath(os.path.join(integration_dir(), ".."))
        print(
            (
                "Guessing that your directory of all repositories is %s. "
                + "Edit %s manually to change it."
            )
            % (repo_dir, RELEASE_TOOL_STATE)
        )
        update_state(state, ["repo_dir"], repo_dir)

    if args.build is True:
        if state_value(state, ["version"]) is None:
            print(
                "When there is no earlier cached build, you must give --build a VERSION argument."
            )
            sys.exit(1)
        tag_avail = check_tag_availability(state)
    else:
        update_state(state, ["version"], args.build)
        for repo in Component.get_components_of_type("git"):
            if repo.git() == "integration":
                update_state(state, [repo.git(), "version"], args.build)
            else:
                version = version_of(
                    integration_dir(), repo.yml_components()[0], args.build
                )
                update_state(state, [repo.git(), "version"], version)
        tag_avail = check_tag_availability(state)
        for repo in Component.get_components_of_type("git"):
            tag_avail[repo.git()]["build_tag"] = state[repo.git()]["version"]

    extra_buildparams = get_extra_buildparams()

    for pr in args.pr or []:
        match = re.match("^([^/]+)/([0-9]+)$", pr)
        if match is not None:
            pr_str = "pull/%s/head" % match.group(2)
        else:
            match = re.match("^([^/]+)/(.+)$", pr)
            if match is not None:
                pr_str = match.group(2)
            else:
                raise Exception("%s is not a valid repo/pr or repo/branch pair!" % pr)
        repo = match.group(1)
        assert repo in GIT_TO_BUILDPARAM_MAP.keys(), (
            "%s needs to be in GIT_TO_BUILDPARAM_MAP" % repo
        )
        if GIT_TO_BUILDPARAM_MAP[repo] in extra_buildparams:
            # For non-version repos
            update_state(
                state, ["extra_buildparams", GIT_TO_BUILDPARAM_MAP[repo]], pr_str
            )
        else:
            # For versioned Mender repos.
            tag_avail[repo]["build_tag"] = pr_str

    trigger_build(state, tag_avail)


def determine_version_to_include_in_release(state, repo):
    """Returns True if the user decided on the component, False if the user
    skips the decision for later"""

    version = state_value(state, [repo.git(), "version"])

    if version is not None:
        return True

    # Is there already a version in the same series? Look at integration.
    tag_list = sorted_final_version_list(integration_dir())
    prev_of_integration = find_prev_version(tag_list, state["version"])
    (overall_major, overall_minor, _, overall_beta) = version_components(
        state["version"]
    )
    (prev_major, prev_minor, _, _) = version_components(prev_of_integration)

    prev_of_repo = None
    new_repo_version = None
    follow_branch = None
    if overall_major == prev_major and overall_minor == prev_minor:
        # Same series. Us it as basis.
        prev_of_repo = version_of(
            integration_dir(),
            repo.yml_components()[0],
            in_integration_version=prev_of_integration,
        )
        new_repo_version = next_patch_version(prev_of_repo, next_beta=overall_beta)
        follow_branch = find_default_following_branch(state, repo, new_repo_version)
    else:
        # No series exists. Base on master.
        version_list = sorted_final_version_list(
            os.path.join(state["repo_dir"], repo.git())
        )
        if len(version_list) > 0:
            prev_of_repo = version_list[0]
            (major, minor, _, _) = version_components(prev_of_repo)
            new_repo_version = "%d.%d.0" % (major, minor + 1)
        else:
            # No previous version at all. Start at 1.0.0.
            prev_of_repo = None
            new_repo_version = "1.0.0"
        if overall_beta:
            new_repo_version += "b%d" % overall_beta
        follow_branch = "%s/master" % find_upstream_remote(state, repo.git())

    if prev_of_repo:
        print_line()

        git_cmd = ["log", "%s..%s" % (prev_of_repo, follow_branch)]
        print("cd %s && git %s:" % (repo.git(), " ".join(git_cmd)))
        execute_git(state, repo.git(), git_cmd)

        print()
        print()

        changelog_cmd = [
            os.path.join(
                integration_dir(), "extra/changelog-generator/changelog-generator"
            ),
            "--repo",
            "%s..%s" % (prev_of_repo, follow_branch),
        ]
        print("cd %s && %s:" % (repo.git(), " ".join(changelog_cmd)))
        subprocess.check_call(
            changelog_cmd, cwd=os.path.join(state["repo_dir"], repo.git())
        )

        print_line()
        print(
            "Above is the output of:\n\ncd %s\ngit %s\n%s\n"
            % (repo.git(), " ".join(git_cmd), " ".join(changelog_cmd))
        )
        reply = ask(
            "Based on this, is there a reason for a new release of %s? (Yes/No/Skip) "
            % repo.git()
        )

    if reply.lower().startswith("s"):
        print("Ok. Postponing decision on %s for later" % repo.git())
        print()
        print_line()
        return False

    if not prev_of_repo or reply.lower().startswith("y"):
        reply = ask(
            "Should the new release of %s be version %s? "
            % (repo.git(), new_repo_version)
        )
        if reply.lower().startswith("y"):
            update_state(state, [repo.git(), "version"], new_repo_version)
    else:
        reply = ask(
            "Should the release of %s be left at the previous version %s? "
            % (repo.git(), prev_of_repo)
        )
        if reply.lower().startswith("y"):
            update_state(state, [repo.git(), "version"], prev_of_repo)

    if state_value(state, [repo.git(), "version"]) is None:
        reply = ask("Ok. Please input the new version of %s manually: " % repo.git())
        update_state(state, [repo.git(), "version"], reply)

    print()
    print_line()
    return True


def do_release(release_state_file):
    """Handles the interactive menu for doing a release."""

    global RELEASE_TOOL_STATE
    RELEASE_TOOL_STATE = release_state_file

    if os.path.exists(RELEASE_TOOL_STATE):
        while True:
            reply = ask(
                "Release already in progress. Continue or start a new one [C/S]? "
            )
            if reply == "C" or reply == "c":
                new_release = False
            elif reply == "S" or reply == "s":
                new_release = True
            else:
                print("Must answer C or S.")
                continue
            break
    else:
        print("No existing release in progress, starting new one...")
        new_release = True

    # Fill the state data.
    if new_release:
        state = {}
    else:
        print("Loading existing release state data...")
        print(
            "Note that you can always edit or delete %s manually" % RELEASE_TOOL_STATE
        )
        fd = open(RELEASE_TOOL_STATE)
        state = yaml.safe_load(fd)
        fd.close()

    if state_value(state, ["repo_dir"]) is None:
        reply = ask("Which directory contains all the Git repositories? ")
        reply = re.sub("~", os.environ["HOME"], reply)
        update_state(state, ["repo_dir"], reply)

    if state_value(state, ["version"]) is None:
        update_state(state, ["version"], ask("Which release of Mender will this be? "))

    update_state(state, ["integration", "version"], state["version"])

    input = ask(
        "Do you want to fetch all the latest tags and branches in all repositories (will not change checked-out branch)? "
    )
    if input.startswith("Y") or input.startswith("y"):
        refresh_repos(state)

    repos = sorted(Component.get_components_of_type("git"), key=repo_sort_key)
    while len(repos) > 0:
        repo = repos.pop(0)
        if not determine_version_to_include_in_release(state, repo):
            repos.append(repo)

    # Fill data about available tags.
    tag_avail = check_tag_availability(state)

    for repo in Component.get_components_of_type("git"):
        if state_value(state, [repo.git(), "following"]) is None:
            # Follow "1.0.x" style branches by default.
            assign_default_following_branch(state, repo)

    create_release_branches(state, tag_avail)

    first_time = True
    while True:
        if first_time:
            first_time = False
        else:
            # Provide a break to see output from what was just done.
            ask("Press Enter... ")

        print_line()
        print("Current state of release:")
        report_release_state(state, tag_avail)

        minor_version = state["version"][0 : state["version"].rindex(".")]

        print("What do you want to do?")
        print("-- Main operations")
        if (
            re.search("b[0-9]+$", state["version"])
            and tag_avail["integration"]["already_released"]
        ):
            print("  O) Move from beta build tags to final build tags")
        print("  R) Refresh all repositories from upstream (git fetch)")
        print("  T) Generate and push new build tags")
        print("  B) Trigger new integration build using current tags")
        print("  L) Generate license text for all dependencies")
        print("  F) Tag and push final tag, based on current build tag")
        print(
            '  D) Update ":%s" and/or ":latest" Docker tags to current release'
            % minor_version
        )
        print("  Q) Quit (your state is saved in %s)" % RELEASE_TOOL_STATE)
        print()
        print("-- Less common operations")
        print("  P) Push current build tags (not necessary unless -s was used before)")
        print("  U) Purge build tags from all repositories")
        print('  M) Merge "integration" release tag into release branch')
        print(
            "  C) Create new series branch (A.B.x style) for each repository that lacks one"
        )
        print(
            "  I) Put currently followed branch names into integration's docker-compose "
        )
        print(
            "     files. Use this to update the integration repository to new branch names"
        )
        print("     after you've branched it.")

        reply = ask("Choice? ")

        if reply.lower() == "q":
            break
        if reply.lower() == "r":
            refresh_repos(state)
            # Refill data about available tags, since it may have changed.
            tag_avail = check_tag_availability(state)
        elif reply.lower() == "t":
            tag_avail = generate_new_tags(state, tag_avail, final=False)
        elif reply.lower() == "f":
            tag_avail = generate_new_tags(state, tag_avail, final=True)
            print()
            reply = ask("Purge all build tags from all repositories (recommended)? ")
            if reply.startswith("Y") or reply.startswith("y"):
                purge_build_tags(state, tag_avail)
            reply = ask(
                'Merge "integration" release tag into version branch (recommended)? '
            )
            if reply.startswith("Y") or reply.startswith("y"):
                merge_release_tag(
                    state,
                    tag_avail,
                    Component.get_component_of_type("git", "integration"),
                )
        elif reply.lower() == "d":
            push_latest_docker_tags(state, tag_avail)
        elif reply.lower() == "p":
            git_list = []
            for repo in Component.get_components_of_type("git"):
                remote = find_upstream_remote(state, repo.git())
                git_list.append(
                    (
                        state,
                        repo.git(),
                        ["push", remote, tag_avail[repo.git()]["build_tag"]],
                    )
                )
            query_execute_git_list(git_list)
        elif reply.lower() == "b":
            trigger_build(state, tag_avail)
        elif reply.lower() == "l":
            do_license_generation(state, tag_avail)
        elif reply.lower() == "u":
            purge_build_tags(state, tag_avail)
        elif reply.lower() == "m":
            merge_release_tag(
                state, tag_avail, Component.get_component_of_type("git", "integration")
            )
        elif reply.lower() == "c":
            create_release_branches(state, tag_avail)
        elif reply.lower() == "o":
            do_beta_to_final_transition(state)
            tag_avail = check_tag_availability(state)
        elif reply.lower() == "i":
            do_docker_compose_branches_from_follows(state)
        else:
            print("Invalid choice!")


def do_set_version_to(args):
    """Handles --set-version-of argument."""

    if args.version is None:
        print("--set-version-of requires --version")
        sys.exit(1)

    repo = Component.get_component_of_any_type(args.set_version_of)
    set_docker_compose_version_to(
        integration_dir(), repo, args.version, git_tag=args.version
    )


def is_marked_as_releaseable_in_integration_version(
    integration_version, repo_git, repo_git_version
):
    try:
        component_maps = execute_git(
            None,
            integration_dir(),
            ["show", "%s:component-maps.yml" % integration_version],
            capture=True,
            capture_stderr=True,
        )
    except subprocess.CalledProcessError:
        # No component-maps.yml found.
        if integration_version == "master":
            # For master branch, we should require that the maps are found, so
            # that we update the paths in case we move it somewhere.
            raise Exception(
                "Could not find component-maps.yml at expected location in master branch. Please fix!"
            )
        elif repo_git_version == "master":
            # If we're looking for the master version of component, and the
            # component-maps.yml isn't found, we assume that the component is
            # not releaseable. The reasoning behind this is that no releaseable
            # component should ever use "master" in any other branch than
            # integration/master, where we know that component-maps.yml
            # exists. This gets rid of many false positives from tenantadm,
            # which is marked as master in a whole range of old integration
            # versions.
            return False
        else:
            # Else we assume it is releaseable.
            return True

    # When we have the component-maps.yml data from the given integration
    # version, do a lookup.
    comp = Component.get_component_of_type("git", repo_git)
    comp.set_custom_component_maps(yaml.safe_load(component_maps))
    return comp.is_release_component()


def do_integration_versions_including(args):
    if not args.version:
        print("--integration-versions-including requires --version argument")
        sys.exit(2)

    try:
        repo = Component.get_component_of_any_type(args.integration_versions_including)
    except KeyError:
        print("Unrecognized repository: %s" % args.integration_versions_including)
        sys.exit(1)

    git_dir = integration_dir()
    remote = find_upstream_remote(None, git_dir, "integration")
    # The below query will match all tags and the following branches: master, staging and releases (N.M.x)
    git_query = [
        "for-each-ref",
        "--format=%(refname:short)",
        "--sort=-version:refname:short",
        "refs/tags/*",
        "refs/remotes/%s/master" % remote,
        "refs/remotes/%s/staging" % remote,
        "refs/remotes/%s/[0-9].[0-9].x" % remote,
        "refs/remotes/%s/[0-9][0-9].[0-9].x" % remote,
        "refs/remotes/%s/[0-9].[0-9][0-9].x" % remote,
        "refs/remotes/%s/[0-9][0-9].[0-9][0-9].x" % remote,
    ]
    if args.all:
        git_query += ["refs/heads/**"]
    output = execute_git(None, git_dir, git_query, capture=True)
    candidates = []
    for line in output.strip().split("\n"):
        # Filter out build tags.
        if re.search("-build", line):
            continue

        candidates.append(line)

    # Now look at each docker compose file in each branch, and figure out which
    # ones contain the version of the service we are querying.
    matches = []
    for candidate in candidates:
        data = get_docker_compose_data_for_rev(git_dir, candidate, version="git")
        # For pre 2.4.x releases git-versions.*.yml files do not exist hence this listing
        # would be missing the backend components. Try loading the old "docker" versions.
        if data.get(repo.yml_components()[0].yml()) is None:
            data = get_docker_compose_data_for_rev(git_dir, candidate, version="docker")
        try:
            version = data[repo.yml_components()[0].yml()]["version"]
        except KeyError:
            # If key doesn't exist it's because the version is from before
            # that component existed. So definitely not a match.
            continue

        if not is_marked_as_releaseable_in_integration_version(
            candidate, repo.git(), args.version
        ):
            continue

        if version == args.version:
            matches.append(candidate)

    for match in matches:
        print(match)


def figure_out_checked_out_revision(state, repo_git):
    """Finds out what is currently checked out, and returns a list of pairs. The
    first element is the name of what is checked out, the second is either
    "branch" or "tag", referring to what is currently checked out. If neither a
    tag nor branch is checked out, returns None."""

    try:
        ref = execute_git(
            None,
            repo_git,
            ["symbolic-ref", "--short", "HEAD"],
            capture=True,
            capture_stderr=True,
        )
        # If the above didn't produce an exception, then we are on a branch.
        return [(ref, "branch")]
    except subprocess.CalledProcessError:
        # Not a branch, fall through to below.
        pass

    # We are not on a branch. Or maybe we are on a branch, but CI
    # checked out the SHA anyway.
    ref = os.environ.get(GIT_TO_BUILDPARAM_MAP[os.path.basename(repo_git)])

    if ref is not None:
        try:
            # Make sure it matches the checked out SHA.
            checked_out_sha = execute_git(
                None, repo_git, ["rev-parse", "HEAD"], capture=True
            )
            remote = find_upstream_remote(None, repo_git)
            ref_sha = execute_git(
                None,
                repo_git,
                ["rev-parse", "%s/%s" % (remote, ref)],
                capture=True,
                capture_stderr=True,
            )
            if ref_sha != checked_out_sha:
                # Why isn't the branch mentioned in the build parameters checked
                # out? This should not happen.
                raise Exception(
                    (
                        "%s: SHA %s from %s does not match checked out SHA %s. "
                        + "Although rare, this sometimes happens if a repository is "
                        + "updated in the very same instant it is pulled. Just restarting "
                        + "the build should get rid of the problem in most cases."
                    )
                    % (repo_git, ref_sha, ref, checked_out_sha)
                )

            return [(ref, "branch")]
        except subprocess.CalledProcessError:
            # Not a branch. Then fall through to part below.
            pass

    # Not a branch checked out as a SHA either. Try tag then.
    refs = execute_git(
        None, repo_git, ["tag", "--points-at", "HEAD"], capture=True
    ).split()
    if len(refs) == 0:
        # We are not on a tag either.
        return None

    return [(ref, "tag") for ref in refs]


def find_repo_path(name, paths):
    """ Try to find the git repo 'name' under some known paths.
        Return abspath or None if not found.
    """
    for p in paths:
        path = os.path.normpath(os.path.join(integration_dir(), p, name))
        if os.path.isdir(path):
            return path

    return None


def do_map_name(args):
    int_dir = integration_dir()
    if args.in_integration_version:
        data = get_docker_compose_data_for_rev(
            int_dir, args.in_integration_version, version="docker"
        )
    else:
        data = get_docker_compose_data(int_dir, version="docker")

    cli_types = {
        "container": "docker_container",
        "docker": "docker_image",
        "git": "git",
    }
    comp = Component.get_component_of_type(
        cli_types[args.map_name[0]], args.map_name[1]
    )
    if args.map_name[2] == "docker_url":
        to_type = "docker_image"
    else:
        to_type = cli_types[args.map_name[2]]
    for result in comp.associated_components_of_type(to_type):
        if args.map_name[2] == "docker_url":
            print("%s/%s" % (data[result.name]["image_prefix"], result.name))
        else:
            print(result.name)


def get_next_hosted_release_version(state):
    """Return next tag like "saas-vYYYY.MM.DD" (saas-vYEAR.MONTH.DAY)

    If no tag for the current month exists, returns saas-vYYYY.MM.DD
    If a tag like saas-vYYYY.MM.DD, returns saas-vYYYY.MM.DD.02
    If a tag like saas-vYYYY.MM.DD.NN exists, returns saas-vYYYY.MM.DD.(NN+1)
    """
    today = datetime.datetime.today()
    version = "saas-v{y}.{m:02d}.{d:02d}".format(
        y=today.year, m=today.month, d=today.day
    )

    highest = -1
    for repo in Component.get_components_of_type("git"):
        tags = execute_git(state, repo.git(), ["tag"], capture=True)
        for tag in tags.split("\n"):
            match = re.match(r"^%s(?:\.([0-9]{2}))?$" % re.escape(version), tag)
            if match is not None:
                if match.group(1) is None:
                    highest = 1
                else:
                    if int(match.group(1)) > highest:
                        highest = int(match.group(1))

    if highest != -1:
        version += ".{a:02d}".format(a=highest + 1)

    return version


def do_hosted_release(version=None):
    """Carry out the full release flow:

    * Figure out next tag
    * Create tags in all repos
    * Update yaml files in integration
    """

    # Only allowed to be run from stating branch
    ref = execute_git(
        None,
        integration_dir(),
        ["symbolic-ref", "--short", "HEAD"],
        capture=True,
        capture_stderr=True,
    )
    if ref != "staging":
        print(
            "do_hosted_release can only be called from staging branch; current branch is %s"
            % ref
        )
        sys.exit(2)

    # Recreate state dict for the function helpers
    state = {}
    state["integration"] = {}
    state["integration"]["following"] = "staging"

    reply = ask("Which directory contains all the Git repositories? ")
    reply = re.sub("~", os.environ["HOME"], reply)
    state["repo_dir"] = reply

    # Recommend to fetch all tags
    input = ask(
        "Do you want to fetch all the latest tags and branches in all repositories (will not change checked-out branch)? "
    )
    if input.startswith("Y") or input.startswith("y"):
        refresh_repos(state)

    # Figure out next version
    if version is None:
        version = get_next_hosted_release_version(state)
        input = ask("Autogenerated version is %s Continue? " % version)
        if not (input.startswith("Y") or input.startswith("y")):
            sys.exit(2)
    else:
        print("Tagging version " + version)
    state["version"] = version

    # Client components will not change
    non_backend_versions = {}
    for non_backend_repo in ["mender", "mender-artifact", "mender-cli"]:
        comp = Component.get_component_of_type("git", non_backend_repo)
        yml_component = comp.yml_components()[0]

        non_backend_versions[non_backend_repo] = version_of(
            integration_dir(), yml_component
        )

    # Figure out Git sha for the tags
    tags = {}
    tags["image_tag"] = version
    for repo in Component.get_components_of_type("git"):
        tags[repo.git()] = {}

        if repo.git() in non_backend_versions.keys():
            tags[repo.git()]["already_released"] = True
            tags[repo.git()]["build_tag"] = non_backend_versions[repo.git()]
        else:
            tags[repo.git()]["already_released"] = False
            tags[repo.git()]["build_tag"] = version

            remote = find_upstream_remote(state, repo.git())
            sha = execute_git(
                state,
                repo.git(),
                ["rev-parse", "--short", remote + "/staging"],
                capture=True,
            )
            tags[repo.git()]["sha"] = sha

    # Tag and push, same method as for regular releases
    retval = tag_and_push(state, None, tags, True)
    if retval is None:
        return

    # Recommend to merge into staging branch
    reply = ask('Merge "integration" release tag into version branch (recommended)? ')
    if reply.startswith("Y") or reply.startswith("y"):
        merge_release_tag(
            state, tags, Component.get_component_of_type("git", "integration"),
        )

    print("Tags for release %s successfully created" % version)


def do_verify_integration_references(args, optional_too):
    int_dir = integration_dir()
    problem = False

    repos = Component.get_components_of_type("git", only_release=(not optional_too))

    for repo in repos:
        # integration is not checked, since the current checkout records the
        # version of that one.
        if repo.git() == "integration":
            continue

        # Try some common locations.
        paths = ["..", "../go/src/github.com/mendersoftware"]
        path = find_repo_path(repo.git(), paths)

        if path is None:
            print("%s not found. Tried: %s" % (repo.git(), ", ".join(paths)))
            sys.exit(2)

        revs = figure_out_checked_out_revision(None, path)
        if revs is None:
            # Unrecognized checkout. Skip the check then.
            continue

        if all(
            [
                reftype == "branch"
                and not re.match(r"^([1-9][0-9]*\.[0-9]+\.([0-9]+|x)|master)$", ref)
                for ref, reftype in revs
            ]
        ):
            # Skip the check if the branch doesn't have a well known name,
            # either a version (with or without beta and build appendix) or
            # "master". If it does not have a well known name, then most likely
            # this is a pull request, and we don't require those to be recorded
            # in the YAML files.
            continue

        for yml in repo.yml_components():
            data = get_docker_compose_data(int_dir, version="git")
            # For pre 2.4.x releases git-versions.*.yml files do not exist hence this listing
            # would be missing the backend components. Try loading the old "docker" versions.
            if data.get(yml.yml()) is None:
                data = get_docker_compose_data(int_dir, version="docker")

            version = data[yml.yml()]["version"]

            if version not in [ref for ref, reftype in revs]:
                if len(revs) > 1:
                    checked_out = "(one of '%s')" % "', '".join(
                        [ref for ref, reftype in revs]
                    )
                else:
                    checked_out = "'%s'" % revs[0][0]
                print(
                    "%s: Checked out Git ref %s does not match tag/branch recorded in integration/*.yml: '%s' (from image tag: '%s')"
                    % (repo.git(), checked_out, version, yml.yml())
                )
                problem = True

    if problem:
        print("\nMake sure all *.yml files contain the correct versions.")
        sys.exit(1)


def is_repo_on_known_branch(path):
    """Check if we're on the most recent commit in a well known branch, 'master' or
    a version branch."""

    remote = find_upstream_remote(None, path)

    branches = execute_git(
        None,
        path,
        [
            "for-each-ref",
            "--format=%(refname:short)",
            "--points-at",
            "HEAD",
            "refs/remotes/%s/*" % remote,
            "refs/tags/*",
        ],
        capture=True,
    ).split()
    return any(
        [re.search(r"([0-9]+\.[0-9]+\.[0-9x]+|master)$", branch) for branch in branches]
    )


def select_test_suite():
    """ Check what backend components are checked out in custom revisions and decide
        which integration test suite should be ran - 'open', 'enterprise' or both.
        To be used when running integration tests to see which components 'triggered' the build 
        (i.e. changed, for lack of a better word - could be just 1 service with a checked out PR, or multiple -
        in case of manually parametrized builds).
        Rules:
        - open services, without closed versions, should trigger both setup test runs
        - open services with closed versions should trigger the 'open' test suite
        - enterprise services can run just the 'enterprise' setup
    """
    # check all known git components for custom revisions
    # answers the question what we're actually building
    paths = ["..", "../go/src/github.com/mendersoftware"]

    built_components = set({})
    for repo in Component.get_components_of_type("git", only_release=False):
        path = find_repo_path(repo.git(), paths)
        if path is None:
            raise RuntimeError(
                "cannot find repo {} in any of {}".format(repo.git(), paths)
            )

        if not is_repo_on_known_branch(path):
            built_components.add(repo.name)

    # seems like we're building plain master of everything - run all tests
    if len(built_components) == 0:
        return "all"

    # if we're building only backend services - we can proceed with test selection
    # if not - assume we must run all test suites (e.g. for mender-cli, etc.)
    non_service_components = built_components - BACKEND_SERVICES
    if len(non_service_components) > 0:
        return "all"

    built_services = BACKEND_SERVICES & built_components

    # count open vs open-enterprise vs enterprise services
    open_services = built_services & BACKEND_SERVICES_OPEN
    ent_services = built_services & BACKEND_SERVICES_ENT
    open_ent_services = built_services & BACKEND_SERVICES_OPEN_ENT

    # open services appear in both setups - run 'all'
    if len(open_services) > 0:
        return "all"
    # only open services with enterprise counterparts - appear only in 'open' setup
    elif len(ent_services) == 0:
        return "open"
    # only enterprise services - just 'enterprise' setup is enough
    elif len(open_ent_services) == 0:
        return "enterprise"
    else:
        return "all"


def do_select_test_suite():
    """Process --select-test-suite argument."""

    print(select_test_suite())


def main():
    parser = argparse.ArgumentParser()
    parser.add_argument(
        "-g",
        "--version-of",
        dest="version_of",
        metavar="SERVICE",
        help="Get version of given service",
    )
    parser.add_argument(
        "-t",
        "--version-type",
        dest="version_type",
        metavar="git|docker",
        default="git",
        help="Used together with the above to specify the type of version to query.",
    )
    parser.add_argument(
        "-i",
        "--in-integration-version",
        dest="in_integration_version",
        metavar="VERSION",
        help="Used together with the above argument to query for a version of a "
        + "service which is in the given version of integration, instead of the "
        + "currently checked out version of integration. If a range is given here "
        + "it will return the range of the corresponding service.",
    )
    parser.add_argument(
        "-s",
        "--set-version-of",
        dest="set_version_of",
        metavar="SERVICE",
        help="Write version of given service into docker-compose.yml",
    )
    parser.add_argument(
        "-f",
        "--integration-versions-including",
        dest="integration_versions_including",
        metavar="SERVICE",
        help="Find version(s) of integration repository that contain the given version of SERVICE, "
        + " where version is given with --version. Returned as a newline separated list",
    )
    parser.add_argument(
        "-v",
        "--version",
        dest="version",
        help="Version which is used in above two arguments",
    )
    parser.add_argument(
        "-b",
        "--build",
        dest="build",
        metavar="VERSION",
        const=True,
        nargs="?",
        help="Build the given version of Mender",
    )
    parser.add_argument(
        "-c",
        "--ci-server",
        metavar="jenkins|gitlab",
        dest="ci_server",
        default="gitlab",
        nargs="?",
        help="Select server CI where to trigger the builds. Default is GitLab.",
    )
    parser.add_argument(
        "--pr",
        dest="pr",
        metavar="REPO/PR-NUMBER",
        action="append",
        help="Can only be used with -b. Specifies a repository and pull request number "
        + "that should be triggered with the rest of the repository versions. It is "
        + "also possible to specify a branch name instead of a pull request number. "
        + "May be specified more than once.",
    )
    parser.add_argument(
        "-l",
        "--list",
        metavar="container|docker|git",
        dest="list",
        const="git",
        nargs="?",
        help="List the Mender repositories in use for this release. The optional "
        + "argument determines which type of name is returned. The default is git. "
        + "By default does not list optional repositories.",
    )
    parser.add_argument(
        "-a",
        "--all",
        action="store_true",
        default=False,
        help="When used with -l, list all repositories, including optional ones. "
        + "When used with -f, include local branches in addition to upstream branches.",
    )
    parser.add_argument(
        "-m",
        "--map-name",
        metavar=("FROM-TYPE", "SERVICE", "TO-TYPE"),
        dest="map_name",
        nargs=3,
        help="Map the SERVICE name from one type to another. FROM-TYPE and TO-TYPE may be git, docker "
        + "or container. TO-TYPE may additionally be docker_url. May return more than one result.",
    )
    parser.add_argument(
        "--release", action="store_true", help="Start the release process (interactive)"
    )
    parser.add_argument(
        "--release-state",
        dest="release_state_file",
        help="State file for releases, default is release-state.yml",
    )
    parser.add_argument(
        "--hosted-release",
        action="store_true",
        help="Tag versions from staging for production release. "
        + "If --version is not suplied, the tags will be 'saas-v<YYYY>.<MM>.<DD>'",
    )
    parser.add_argument(
        "--simulate-push", action="store_true", help="Simulate (don't do) pushes"
    )
    parser.add_argument(
        "--select-test-suite",
        action="store_true",
        help="Based on checked out git revisions, decide which integration suite must run ('open', 'enterprise', 'all').",
    )
    parser.add_argument(
        "-n", "--dry-run", action="store_true", help="Don't take any action at all"
    )
    parser.add_argument(
        "--verify-integration-references",
        action="store_true",
        help="Checks that references in the yaml files match the tags that "
        + "are checked out in Git. This is intended to catch cases where "
        + "references to images or tools are out of date. It requires checked-out "
        + "repositories to exist next to the integration repository, and is "
        + "usually used only in builds. For branch names (not tags), only "
        + 'well known names are checked: version numbers and "master" (to avoid '
        + "pull requests triggering a failure). Respects -a argument.",
    )
    args = parser.parse_args()

    # Check conflicting options.
    operations = 0
    for operation in [args.version_of, args.release, args.set_version_of]:
        if operation:
            operations = operations + 1
    if operations > 1:
        print("--version-of, --set-version-of and --release are mutually exclusive!")
        sys.exit(1)

    # Check conflicting options.
    operations = 0
    for operation in [args.release, args.hosted_release]:
        if operation:
            operations = operations + 1
    if operations > 1:
        print("--release and --hosted-release are mutually exclusive!")
        sys.exit(1)

    if args.simulate_push:
        global PUSH
        PUSH = False
    if args.dry_run:
        global DRY_RUN
        DRY_RUN = True
    assert args.ci_server in ["jenkins", "gitlab"], (
        "%s is not a valid CI server!" % args.ci_server
    )
    if args.ci_server == "jenkins":
        global USE_GITLAB
        USE_GITLAB = False

    if args.version_of is not None:
        do_version_of(args)
    elif args.list is not None:
        do_list_repos(args, optional_too=args.all)
    elif args.set_version_of is not None:
        do_set_version_to(args)
    elif args.integration_versions_including is not None:
        do_integration_versions_including(args)
    elif args.build:
        do_build(args)
    elif args.map_name:
        do_map_name(args)
    elif args.release:
        release_state_file = "release-state.yml"
        if args.release_state_file:
            release_state_file = args.release_state_file
        do_release(release_state_file)
    elif args.hosted_release:
        do_hosted_release(args.version)
    elif args.verify_integration_references:
        do_verify_integration_references(args, optional_too=args.all)
    elif args.select_test_suite:
        do_select_test_suite()
    else:
        parser.print_help()
        sys.exit(1)


if __name__ == "__main__":
    main()<|MERGE_RESOLUTION|>--- conflicted
+++ resolved
@@ -222,11 +222,7 @@
     "meta-mender": "META_MENDER_REV",
     "integration": "INTEGRATION_REV",
     "mender-qa": "MENDER_QA_REV",
-<<<<<<< HEAD
-=======
-    "auditlogs": "AUDITLOGS_REV",
     "mtls-ambassador": "MTLS_AMBASSADOR",
->>>>>>> ae0433d4
 }
 
 # categorize backend services wrt open/enterprise versions
@@ -238,11 +234,7 @@
     "inventory-enterprise",
     "useradm-enterprise",
     "workflows-enterprise",
-<<<<<<< HEAD
-=======
-    "auditlogs",
     "mtls-ambassador",
->>>>>>> ae0433d4
 }
 BACKEND_SERVICES_OPEN_ENT = {"deployments", "inventory", "useradm", "workflows"}
 BACKEND_SERVICES = (
